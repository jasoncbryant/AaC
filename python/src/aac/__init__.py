"""The Architecture-as-Code tool."""

# Run Python3.9 Check before continuing
import sys

if sys.version_info < (3, 9):
    minor = sys.version_info.minor
    major = sys.version_info.major
    print(f"Python version {major}.{minor} is too low; AaC requires at least Python version 3.9 or higher to run.")
    exit(1)

import logging
import os

<<<<<<< HEAD
__version__ = "0.4.1"
=======
__version__ = "0.4.2"
>>>>>>> 6e9ed468
__log_file_name__ = os.path.join(os.path.dirname(__file__), "aac.log")

logging.basicConfig(
    format="%(asctime)s::%(pathname)s:%(lineno)d::%(levelname)s::%(message)s",
    filename=__log_file_name__,
    encoding="utf-8",
    level=logging.DEBUG,
    datefmt="%m/%d/%Y %H:%M:%S",
)

__all__ = ("__version__",)<|MERGE_RESOLUTION|>--- conflicted
+++ resolved
@@ -12,11 +12,8 @@
 import logging
 import os
 
-<<<<<<< HEAD
+
 __version__ = "0.4.1"
-=======
-__version__ = "0.4.2"
->>>>>>> 6e9ed468
 __log_file_name__ = os.path.join(os.path.dirname(__file__), "aac.log")
 
 logging.basicConfig(
