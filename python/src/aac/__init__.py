"""The Architecture-as-Code tool."""

# Run Python3.9 Check before continuing
import sys

if sys.version_info < (3, 9):
    minor = sys.version_info.minor
    major = sys.version_info.major
    print(f"Python version {major}.{minor} is too low; AaC requires at least Python version 3.9 or higher to run.")
    exit(1)

import logging
import os

<<<<<<< HEAD

__version__ = "0.4.1"
=======
__version__ = "0.4.3"
>>>>>>> 1c4214c4
__log_file_name__ = os.path.join(os.path.dirname(__file__), "aac.log")

logging.basicConfig(
    format="%(asctime)s::%(pathname)s:%(lineno)d::%(levelname)s::%(message)s",
    filename=__log_file_name__,
    encoding="utf-8",
    level=logging.DEBUG,
    datefmt="%m/%d/%Y %H:%M:%S",
)

__all__ = ("__version__",)<|MERGE_RESOLUTION|>--- conflicted
+++ resolved
@@ -12,12 +12,9 @@
 import logging
 import os
 
-<<<<<<< HEAD
 
-__version__ = "0.4.1"
-=======
 __version__ = "0.4.3"
->>>>>>> 1c4214c4
+
 __log_file_name__ = os.path.join(os.path.dirname(__file__), "aac.log")
 
 logging.basicConfig(
